--- conflicted
+++ resolved
@@ -47,14 +47,10 @@
 class Category(Model):
     slug = fields.CharField(max_length=100)
     name = fields.CharField(max_length=200, null=True, default=default_name)
-<<<<<<< HEAD
     user: fields.ForeignKeyRelation[User] = fields.ForeignKeyField(
         "models.User", description="User"
     )
-=======
-    user = fields.ForeignKeyField("models.User", description="User")
     title = fields.CharField(max_length=20, unique=False)
->>>>>>> f3b6f8f2
     created_at = fields.DatetimeField(auto_now_add=True)
 
 
